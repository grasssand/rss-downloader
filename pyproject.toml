[project]
name = "rss-downloader"
<<<<<<< HEAD
version = "0.2.0+compat"
=======
version = "0.3.0"
>>>>>>> 8111f61c
description = "A Simple RSS Download Manager"
readme = "README.md"
authors = [
    {name = "GrassSand", email = "grasssand@users.noreply.github.com"},
]
license = "MIT"
license-files = ["LICENSE"]
requires-python = ">=3.10"
keywords = ["rss", "downloader", "aria2", "qbittorrent", "automation", "anime"]
classifiers = [
    "Development Status :: 5 - Production/Stable",
    "Environment :: Console",
    "Framework :: FastAPI",
    "Intended Audience :: End Users/Desktop",
    "License :: OSI Approved :: MIT License",
    "Operating System :: OS Independent",
    "Programming Language :: Python :: 3 :: Only",
    "Programming Language :: Python :: 3.10",
    "Programming Language :: Python :: 3.11",
    "Programming Language :: Python :: 3.12",
    "Programming Language :: Python :: 3.13",
    "Programming Language :: Python :: 3.14",
    "Topic :: Internet",
    "Topic :: Utilities",
]
dependencies = [
    "aiosqlite>=0.21.0",
    "anyio>=4.10.0",
<<<<<<< HEAD
=======
    "fastapi[standard]>=0.116.1",
>>>>>>> 8111f61c
    "feedparser>=6.0.11",
    "httpx>=0.28.1",
    "loguru>=0.7.3",
    "pydantic~=1.10.22",
    "pyyaml>=6.0.2",
<<<<<<< HEAD
    "qbittorrent-api>=2025.7.0",
]

[dependency-groups]
dev = [
    "pytest>=8.4.2",
    "pytest-cov>=6.3.0",
    "respx>=0.22.0",
]

[project.optional-dependencies]
web = [
    "fastapi~=0.109.2",
    "jinja2~=3.0",
    "uvicorn[standard]~=0.17.6",
=======
>>>>>>> 8111f61c
]

[dependency-groups]
dev = [
    "pytest>=8.4.2",
    "pytest-cov>=6.3.0",
    "respx>=0.22.0",
]

[project.urls]
Homepage = "https://github.com/grasssand/rss-downloader"
Repository = "https://github.com/grasssand/rss-downloader"
"Bug Tracker" = "https://github.com/grasssand/rss-downloader/issues"

[project.scripts]
rss-downloader = "rss_downloader:main"

[build-system]
requires = ["uv_build>=0.9.0,<0.10.0"]
build-backend = "uv_build"

<<<<<<< HEAD
=======
[[tool.uv.index]]
name = "testpypi"
url = "https://test.pypi.org/simple/"
publish-url = "https://test.pypi.org/legacy/"
explicit = true

>>>>>>> 8111f61c
[tool.pyright]
include = ["src/rss_downloader", "tests"]
pythonVersion = "3.10"
pythonPlatform = "All"
typeCheckingMode ="standard"

[tool.ruff]
line-length = 88
target-version = "py310"

[tool.ruff.lint]
select = ["E", "W", "F", "I", "U", "C4", "B"]
ignore = ["E501"]

[tool.ruff.format]
quote-style = "double"

[tool.commitizen]
name = "cz_conventional_commits"
tag_format = "v$version+compat"
version_scheme = "pep440"
version_provider = "uv"
update_changelog_on_bump = true
major_version_zero = true

[tool.pytest.ini_options]
minversion = "6.0"
testpaths = "tests"
pythonpath = "src"
addopts = "--color=yes --cov-report=term-missing --cov-report=html -ra"
filterwarnings = [
    "ignore:unclosed database:ResourceWarning",
]

[tool.coverage.run]
source = ["rss_downloader"]
omit = [
    "src/rss_downloader/__main__.py",
    "src/rss_downloader/__init__.py",
]

[tool.coverage.report]
show_missing = true
fail_under = 85<|MERGE_RESOLUTION|>--- conflicted
+++ resolved
@@ -1,10 +1,6 @@
 [project]
 name = "rss-downloader"
-<<<<<<< HEAD
-version = "0.2.0+compat"
-=======
-version = "0.3.0"
->>>>>>> 8111f61c
+version = "0.3.0+compat"
 description = "A Simple RSS Download Manager"
 readme = "README.md"
 authors = [
@@ -26,24 +22,17 @@
     "Programming Language :: Python :: 3.11",
     "Programming Language :: Python :: 3.12",
     "Programming Language :: Python :: 3.13",
-    "Programming Language :: Python :: 3.14",
     "Topic :: Internet",
     "Topic :: Utilities",
 ]
 dependencies = [
     "aiosqlite>=0.21.0",
     "anyio>=4.10.0",
-<<<<<<< HEAD
-=======
-    "fastapi[standard]>=0.116.1",
->>>>>>> 8111f61c
     "feedparser>=6.0.11",
     "httpx>=0.28.1",
     "loguru>=0.7.3",
     "pydantic~=1.10.22",
     "pyyaml>=6.0.2",
-<<<<<<< HEAD
-    "qbittorrent-api>=2025.7.0",
 ]
 
 [dependency-groups]
@@ -58,15 +47,6 @@
     "fastapi~=0.109.2",
     "jinja2~=3.0",
     "uvicorn[standard]~=0.17.6",
-=======
->>>>>>> 8111f61c
-]
-
-[dependency-groups]
-dev = [
-    "pytest>=8.4.2",
-    "pytest-cov>=6.3.0",
-    "respx>=0.22.0",
 ]
 
 [project.urls]
@@ -81,15 +61,12 @@
 requires = ["uv_build>=0.9.0,<0.10.0"]
 build-backend = "uv_build"
 
-<<<<<<< HEAD
-=======
 [[tool.uv.index]]
 name = "testpypi"
 url = "https://test.pypi.org/simple/"
 publish-url = "https://test.pypi.org/legacy/"
 explicit = true
 
->>>>>>> 8111f61c
 [tool.pyright]
 include = ["src/rss_downloader", "tests"]
 pythonVersion = "3.10"
