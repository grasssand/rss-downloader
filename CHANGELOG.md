--- conflicted
+++ resolved
@@ -1,5 +1,3 @@
-<<<<<<< HEAD
-=======
 ## v0.3.0 (2025-10-11)
 
 ### Feat
@@ -8,7 +6,6 @@
 - 支持 Transmission 下载器
 - **models**: 添加 bangumi.moe, acg.rip RSS 解析模型
 
->>>>>>> 8111f61c
 ## v0.2.0 (2025-09-13)
 
 ### Fix
