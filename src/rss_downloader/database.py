--- conflicted
+++ resolved
@@ -127,11 +127,7 @@
             async with conn.cursor() as cursor:
                 await cursor.execute("SELECT * FROM downloads WHERE id = ?", (id,))
                 row = await cursor.fetchone()
-<<<<<<< HEAD
                 return DownloadRecord.parse_obj(dict(row)) if row else None
-=======
-                return DownloadRecord.model_validate(dict(row)) if row else None
->>>>>>> 8111f61c
 
     async def search_downloads(
         self,
@@ -197,20 +193,6 @@
                 await cursor.execute(count_query, count_params)
                 total_count_result = await cursor.fetchone()
                 total_count = total_count_result[0] if total_count_result else 0
-<<<<<<< HEAD
-
-            self.logger.debug(
-                f"查询下载记录，SQL: {' '.join(query_parts)}, 参数: {params}"
-            )
-
-            # 获取数据
-            async with conn.cursor() as cursor:
-                query_parts.append("ORDER BY download_time DESC LIMIT ? OFFSET ?")
-                params.extend([limit, offset])
-                await cursor.execute(" ".join(query_parts), params)
-                rows = await cursor.fetchall()
-                results = [DownloadRecord.parse_obj(dict(row)) for row in rows]
-=======
 
             # 获取数据
             async with conn.cursor() as cursor:
@@ -222,7 +204,6 @@
                 self.logger.debug(f"查询下载记录SQL: {sql}, 参数: {params}")
                 await cursor.execute(sql, params)
                 rows = await cursor.fetchall()
-                results = [DownloadRecord.model_validate(dict(row)) for row in rows]
->>>>>>> 8111f61c
+                results = [DownloadRecord.parse_obj(dict(row)) for row in rows]
 
             return results, total_count