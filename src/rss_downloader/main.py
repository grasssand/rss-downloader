from datetime import datetime
from typing import Any, Literal

import anyio
from pydantic import HttpUrl

from .config import ConfigManager
from .database import Database
<<<<<<< HEAD
from .downloaders import Aria2Client, QBittorrentClient
=======
from .downloaders import Aria2Client, QBittorrentClient, TransmissionClient
>>>>>>> 8111f61c
from .logger import LoggerProtocol
from .models import Downloader, DownloadRecord
from .parser import RSSParser
from .webhook import WebhookService


class DownloaderError(Exception):
    pass

<<<<<<< HEAD

class ItemNotFoundError(Exception):
    pass


class RSSDownloader:
    def __init__(
        self,
        config: ConfigManager,
        database: Database,
        logger: LoggerProtocol,
        parser: RSSParser,
        aria2: Aria2Client | None,
        qbittorrent: QBittorrentClient | None,
    ):
        self.config = config
        self.db = database
        self.logger = logger
        self.parser = parser
        self.aria2 = aria2
        self.qbittorrent = qbittorrent

        if not self.aria2 and not self.qbittorrent:
            self.logger.warning("未配置任何下载器，无法下载内容")

=======

class ItemNotFoundError(Exception):
    pass


class RSSDownloader:
    def __init__(
        self,
        config: ConfigManager,
        database: Database,
        logger: LoggerProtocol,
        parser: RSSParser,
        aria2: Aria2Client | None,
        qbittorrent: QBittorrentClient | None,
        transmission: TransmissionClient | None,
        webhook_service: WebhookService,
    ):
        self.config = config
        self.db = database
        self.logger = logger
        self.parser = parser
        self.aria2 = aria2
        self.qbittorrent = qbittorrent
        self.transmission = transmission
        self.webhook_service = webhook_service

>>>>>>> 8111f61c
    async def _send_to_downloader(
        self,
        item: dict[str, Any],
        downloader_name: Downloader,
        mode: Literal[0, 1] = 0,
    ) -> None:
        """发送单个下载任务到指定下载器"""
        status = False
        error_message = ""
        downloader_client = None

        try:
            if downloader_name == "aria2":
                downloader_client = self.aria2
                if downloader_client:
                    result = await downloader_client.add_link(str(item["download_url"]))
                    if "error" in result:
<<<<<<< HEAD
                        error_message = result["error"]
=======
                        error_message = result.get("error", "未知错误")
>>>>>>> 8111f61c
                    else:
                        status = True
                else:
                    error_message = "下载器 aria2 未配置或不可用"
<<<<<<< HEAD
=======

>>>>>>> 8111f61c
            elif downloader_name == "qbittorrent":
                downloader_client = self.qbittorrent
                if downloader_client:
                    if await downloader_client.add_link(str(item["download_url"])):
                        status = True
                else:
                    error_message = "下载器 qbittorrent 未配置或不可用"
<<<<<<< HEAD
=======

            elif downloader_name == "transmission":
                downloader_client = self.transmission
                if downloader_client:
                    result = await downloader_client.add_link(str(item["download_url"]))
                    if result.get("result") == "success":
                        status = True
                    else:
                        error_message = result.get("result", "未知错误")
                else:
                    error_message = "下载器 transmission 未配置或不可用"

>>>>>>> 8111f61c
            else:
                error_message = f"未知的下载器类型: {downloader_name}"

        except Exception as e:
            self.logger.exception(f"与下载器 {downloader_name} 通信时发生意外错误")
            error_message = str(e)
            status = False

        record = DownloadRecord(
            title=item["title"],
            url=item["url"],
            download_url=item["download_url"],
            feed_name=item["feed_name"],
            feed_url=item["feed_url"],
            published_time=item["published_time"],
            download_time=datetime.now(),
            downloader=downloader_name,
            status=1 if status else 0,
            mode=mode,
        )
        new_id = await self.db.insert(record)

<<<<<<< HEAD
=======
        await self.webhook_service.send(record)

>>>>>>> 8111f61c
        if status:
            self.logger.info(
                f"下载任务添加成功 ({downloader_name}): {new_id} - {item['title']}"
            )
        else:
            self.logger.debug(
                f"下载失败记录已创建 ({downloader_name}): {new_id} - {item['title']}"
            )
            raise DownloaderError(f"任务添加失败 ({downloader_name}): {error_message}")

    async def redownload(self, id: int, downloader: Downloader) -> None:
        """重新下载指定 ID 的任务"""
        record = await self.db.search_download_by_id(id)
        if not record:
            raise ItemNotFoundError(f"未找到 ID 为 {id} 的下载记录")

        if not record.download_url:
            raise ValueError(f"记录 ID 为 {id} 的下载记录没有下载链接")

<<<<<<< HEAD
        await self._send_to_downloader(record.dict(), downloader, mode=1)
=======
        await self._send_to_downloader(record.model_dump(), downloader, mode=1)
>>>>>>> 8111f61c

    async def process_feed(
        self, feed_name: str, feed_url: HttpUrl
    ) -> tuple[int, int, int]:
        """处理单个RSS源，返回总数，匹配条目数和下载数"""
        success = 0
        total_items, matched_items = await self.parser.parse_feed(feed_name, feed_url)
        downloader_name = self.config.get_feed_downloader(feed_name)

        for item in matched_items:
            if await self.db.is_downloaded(str(item.download_url)):
                self.logger.info(f"跳过已下载项目: {item.title}")
                continue

<<<<<<< HEAD
            data = item.dict() | {"feed_name": feed_name, "feed_url": feed_url}
=======
            data = item.model_dump() | {"feed_name": feed_name, "feed_url": feed_url}
>>>>>>> 8111f61c

            try:
                await self._send_to_downloader(data, downloader_name)
                success += 1
            except DownloaderError as e:
                self.logger.error(f"处理失败 '{item.title}' : {e}")
            except Exception:
                self.logger.exception(f"下载时发生未知错误: {item.title}")

        return total_items, len(matched_items), success

    async def run(self):
        """并发方式运行RSS下载器"""
        total_count = total_mathed = totle_success = 0
        results = []

        async def process_and_collect(feed_name: str, feed_url: HttpUrl):
            self.logger.info(f"处理 RSS 源: {feed_name} ({feed_url})")
            result_tuple = await self.process_feed(feed_name, feed_url)
            results.append(result_tuple)

        try:
            async with anyio.create_task_group() as tg:
                for feed in self.config.feeds:
                    tg.start_soon(process_and_collect, feed.name, feed.url)

            total_count = sum(r[0] for r in results)
            total_mathed = sum(r[1] for r in results)
            totle_success = sum(r[2] for r in results)

        except Exception as e:
            self.logger.error(f"运行时发生错误: {e}")
            total_count = total_mathed = totle_success = 0
        finally:
            self.logger.info(
                f"共获取到 {total_count} 个条目，"
                f"匹配到 {total_mathed} 个条目，"
                f"成功添加 {totle_success} 个下载任务。"
            )<|MERGE_RESOLUTION|>--- conflicted
+++ resolved
@@ -6,11 +6,7 @@
 
 from .config import ConfigManager
 from .database import Database
-<<<<<<< HEAD
-from .downloaders import Aria2Client, QBittorrentClient
-=======
 from .downloaders import Aria2Client, QBittorrentClient, TransmissionClient
->>>>>>> 8111f61c
 from .logger import LoggerProtocol
 from .models import Downloader, DownloadRecord
 from .parser import RSSParser
@@ -20,33 +16,6 @@
 class DownloaderError(Exception):
     pass
 
-<<<<<<< HEAD
-
-class ItemNotFoundError(Exception):
-    pass
-
-
-class RSSDownloader:
-    def __init__(
-        self,
-        config: ConfigManager,
-        database: Database,
-        logger: LoggerProtocol,
-        parser: RSSParser,
-        aria2: Aria2Client | None,
-        qbittorrent: QBittorrentClient | None,
-    ):
-        self.config = config
-        self.db = database
-        self.logger = logger
-        self.parser = parser
-        self.aria2 = aria2
-        self.qbittorrent = qbittorrent
-
-        if not self.aria2 and not self.qbittorrent:
-            self.logger.warning("未配置任何下载器，无法下载内容")
-
-=======
 
 class ItemNotFoundError(Exception):
     pass
@@ -73,7 +42,6 @@
         self.transmission = transmission
         self.webhook_service = webhook_service
 
->>>>>>> 8111f61c
     async def _send_to_downloader(
         self,
         item: dict[str, Any],
@@ -91,19 +59,12 @@
                 if downloader_client:
                     result = await downloader_client.add_link(str(item["download_url"]))
                     if "error" in result:
-<<<<<<< HEAD
-                        error_message = result["error"]
-=======
                         error_message = result.get("error", "未知错误")
->>>>>>> 8111f61c
                     else:
                         status = True
                 else:
                     error_message = "下载器 aria2 未配置或不可用"
-<<<<<<< HEAD
-=======
 
->>>>>>> 8111f61c
             elif downloader_name == "qbittorrent":
                 downloader_client = self.qbittorrent
                 if downloader_client:
@@ -111,8 +72,6 @@
                         status = True
                 else:
                     error_message = "下载器 qbittorrent 未配置或不可用"
-<<<<<<< HEAD
-=======
 
             elif downloader_name == "transmission":
                 downloader_client = self.transmission
@@ -125,7 +84,6 @@
                 else:
                     error_message = "下载器 transmission 未配置或不可用"
 
->>>>>>> 8111f61c
             else:
                 error_message = f"未知的下载器类型: {downloader_name}"
 
@@ -148,11 +106,8 @@
         )
         new_id = await self.db.insert(record)
 
-<<<<<<< HEAD
-=======
         await self.webhook_service.send(record)
 
->>>>>>> 8111f61c
         if status:
             self.logger.info(
                 f"下载任务添加成功 ({downloader_name}): {new_id} - {item['title']}"
@@ -172,11 +127,7 @@
         if not record.download_url:
             raise ValueError(f"记录 ID 为 {id} 的下载记录没有下载链接")
 
-<<<<<<< HEAD
         await self._send_to_downloader(record.dict(), downloader, mode=1)
-=======
-        await self._send_to_downloader(record.model_dump(), downloader, mode=1)
->>>>>>> 8111f61c
 
     async def process_feed(
         self, feed_name: str, feed_url: HttpUrl
@@ -191,11 +142,7 @@
                 self.logger.info(f"跳过已下载项目: {item.title}")
                 continue
 
-<<<<<<< HEAD
             data = item.dict() | {"feed_name": feed_name, "feed_url": feed_url}
-=======
-            data = item.model_dump() | {"feed_name": feed_name, "feed_url": feed_url}
->>>>>>> 8111f61c
 
             try:
                 await self._send_to_downloader(data, downloader_name)
