import functools
import os
<<<<<<< HEAD
=======
from collections.abc import Callable, Coroutine
>>>>>>> 8111f61c
from pathlib import Path as SyncPath
from typing import Any

import anyio
import yaml
<<<<<<< HEAD
from pydantic import HttpUrl, ValidationError
=======
from pydantic import ValidationError
>>>>>>> 8111f61c

from .logger import DummyLogger, LoggerProtocol
from .models import (
    Aria2Config,
    Config,
    Downloader,
    FeedConfig,
    QBittorrentConfig,
<<<<<<< HEAD
    WebConfig,
=======
    TransmissionConfig,
    WebConfig,
    WebhookConfig,
>>>>>>> 8111f61c
)

CONFIG_FILE = "config.yaml"
DATABASE_FILE_NAME = "downloads.db"
<<<<<<< HEAD


def http_url_representer(dumper: yaml.SafeDumper, data: HttpUrl):
    """定义如何将 HttpUrl 对象转换为 YAML 字符串"""
    return dumper.represent_scalar("tag:yaml.org,2002:str", str(data))


yaml.SafeDumper.add_representer(HttpUrl, http_url_representer)
=======
>>>>>>> 8111f61c


def _deep_merge(default: dict[str, Any], user: dict[str, Any]) -> dict[str, Any]:
    """合并配置：保留用户已有值，补齐缺失字段"""
    result = dict(default)
    for k, v in user.items():
        if isinstance(v, dict) and isinstance(result.get(k), dict):
            result[k] = _deep_merge(result[k], v)
        else:
            result[k] = v
    return result


class ConfigManager:
    def __init__(self, config_path: anyio.Path, initial_config: Config):
        self.config_path = config_path
        self._lock = anyio.Lock()
        self._config_version = 0
        self._config = initial_config
        self._last_mtime = 0.0
        self._web_mode_enabled = False
        self.logger: LoggerProtocol = DummyLogger()

<<<<<<< HEAD
=======
        self._reconfig_callback: Callable[[], Coroutine[Any, Any, None]] | None = None

>>>>>>> 8111f61c
    @classmethod
    async def create(cls) -> "ConfigManager":
        config_path = await cls._find_config_path()
        initial_config = await cls._load_or_create(config_path)
        instance = cls(config_path, initial_config)
<<<<<<< HEAD

        try:
            stat_result = await instance.config_path.stat()
            instance._last_mtime = stat_result.st_mtime
        except FileNotFoundError:
            pass

=======

        try:
            stat_result = await instance.config_path.stat()
            instance._last_mtime = stat_result.st_mtime
        except FileNotFoundError:
            pass

>>>>>>> 8111f61c
        return instance

    @staticmethod
    async def _find_config_path() -> anyio.Path:
        search_paths = [
            anyio.Path(os.environ.get("XDG_CONFIG_HOME", SyncPath.home() / ".config"))
            / "rss-downloader"
            / CONFIG_FILE,  # $XDG_CONFIG_HOME 或 ~/.config
            anyio.Path(SyncPath.cwd()) / CONFIG_FILE,  # 当前工作目录
            anyio.Path(SyncPath(__file__).resolve().parent)
            / CONFIG_FILE,  # 脚本所在目录
        ]

        for path in search_paths:
            if await path.exists():
                return path
        return search_paths[0]  # 如果都不存在，使用第一个路径

    @staticmethod
    async def _load_or_create(config_path: anyio.Path) -> Config:
        """加载或创建配置文件"""
        user_data = {}
        if await config_path.exists():
            async with await config_path.open("r", encoding="utf-8") as f:
                content = await f.read()
                user_data = (
<<<<<<< HEAD
                    await anyio.to_thread.run_sync(yaml.safe_load, content) or {}
                )

        default_dump = Config.parse_obj({}).dict()
        merged_config = _deep_merge(default_dump, user_data)
        config_obj = Config.parse_obj(merged_config)
=======
                    await anyio.to_thread.run_sync(yaml.safe_load, content) or {}  # type: ignore
                )

        default_dump = Config.model_validate({}).model_dump(mode="json")
        merged_config = _deep_merge(default_dump, user_data)
        config_obj = Config.model_validate(merged_config)
>>>>>>> 8111f61c

        # 仅当文件不存在或内容不完整时才回写
        if not await config_path.exists() or user_data != merged_config:
            await config_path.parent.mkdir(parents=True, exist_ok=True)
<<<<<<< HEAD
            dumped_yaml = await anyio.to_thread.run_sync(
=======
            dumped_yaml = await anyio.to_thread.run_sync(  # type: ignore
>>>>>>> 8111f61c
                functools.partial(
                    yaml.safe_dump,
                    allow_unicode=True,
                    sort_keys=False,
                    default_flow_style=False,
                ),
<<<<<<< HEAD
                config_obj.dict(),
=======
                config_obj.model_dump(mode="json"),
>>>>>>> 8111f61c
            )
            async with await config_path.open("w", encoding="utf-8") as f:
                await f.write(dumped_yaml)

        return config_obj

    async def _read_only_load(self) -> Config:
        """一个只读的加载方法供热重载使用，避免回写"""
        user_data = {}
        if await self.config_path.exists():
            async with await self.config_path.open("r", encoding="utf-8") as f:
                content = await f.read()
                user_data = (
<<<<<<< HEAD
                    await anyio.to_thread.run_sync(yaml.safe_load, content) or {}
                )

        default_dump = Config.parse_obj({}).dict()
        merged_config = _deep_merge(default_dump, user_data)
        return Config.parse_obj(merged_config)
=======
                    await anyio.to_thread.run_sync(yaml.safe_load, content) or {}  # type: ignore
                )

        default_dump = Config.model_validate({}).model_dump(mode="json")
        merged_config = _deep_merge(default_dump, user_data)
        return Config.model_validate(merged_config)
>>>>>>> 8111f61c

    def set_logger(self, logger: LoggerProtocol) -> None:
        self.logger = logger

    def get(self) -> Config:
        return self._config

    async def update(self, new_data: dict[str, Any]) -> None:
        """更新配置并写回文件"""
<<<<<<< HEAD
        self.logger.debug(f"尝试更新配置: {new_data}")

        async with self._lock:
            backup_config_dump = self._config.dict()
            merged_for_validation = _deep_merge(backup_config_dump, new_data)
            try:
                self._config = Config.parse_obj(merged_for_validation)
                dumped_yaml = await anyio.to_thread.run_sync(
=======

        self.logger.debug(f"尝试更新配置: {new_data}")

        async with self._lock:
            backup_config_dump = self._config.model_dump(mode="json")
            merged_for_validation = _deep_merge(backup_config_dump, new_data)
            try:
                self._config = Config.model_validate(merged_for_validation)
                dumped_yaml = await anyio.to_thread.run_sync(  # type: ignore
>>>>>>> 8111f61c
                    functools.partial(
                        yaml.safe_dump,
                        allow_unicode=True,
                        sort_keys=False,
                    ),
<<<<<<< HEAD
                    self._config.dict(),
                )
                async with await self.config_path.open("w", encoding="utf-8") as f:
                    await f.write(dumped_yaml)

            except (ValidationError, OSError) as e:
                self.logger.error(f"配置更新失败，正在回滚... 错误: {e}")
                self._config = Config.parse_obj(backup_config_dump)
                raise e

    def initialize(self, tg: anyio.abc.TaskGroup, cli_force_web: bool = False):
=======
                    self._config.model_dump(mode="json"),
                )
                async with await self.config_path.open("w", encoding="utf-8") as f:
                    await f.write(dumped_yaml)

            except (ValidationError, OSError) as e:
                self.logger.error(f"配置更新失败，正在回滚... 错误: {e}")
                self._config = Config.model_validate(backup_config_dump)
                raise e

    def initialize(self, tg: anyio.abc.TaskGroup, cli_force_web: bool = False):  # type: ignore
>>>>>>> 8111f61c
        """根据命令行参数或配置文件启用配置热重载"""
        self._web_mode_enabled = cli_force_web or self._config.web.enabled
        if self._web_mode_enabled:
            tg.start_soon(self._watch_for_changes)

    @property
    def is_web_mode(self) -> bool:
        return self._web_mode_enabled

    @property
    def web(self) -> WebConfig:
        return self.get().web

    @property
    def log_level(self) -> str:
        return self.get().log.level

    @property
    def aria2(self) -> Aria2Config | None:
        return self.get().aria2

    @property
    def qbittorrent(self) -> QBittorrentConfig | None:
        return self.get().qbittorrent

    @property
    def transmission(self) -> TransmissionConfig | None:
        return self.get().transmission

    @property
    def webhooks(self) -> list[WebhookConfig]:
        return self.get().webhooks

    @property
    def feeds(self) -> list[FeedConfig]:
        return self.get().feeds

    def get_feed_by_name(self, feed_name: str) -> FeedConfig | None:
        for feed in self.feeds:
            if feed.name == feed_name:
                return feed
        return None

    def get_feed_patterns(self, feed_name: str) -> tuple[list[str], list[str]]:
        """获取指定RSS源的过滤规则"""
        for feed in self.feeds:
            if feed.name == feed_name:
                include_patterns = feed.include
                exclude_patterns = feed.exclude
                return include_patterns, exclude_patterns
        return [], []  # 如果找不到对应的源，返回空规则

    def get_feed_downloader(self, feed_name: str) -> Downloader:
        """获取指定RSS源的下载器类型"""
        for feed in self.feeds:
            if feed.name == feed_name:
                return feed.downloader
        return "aria2"

    def get_config_version(self) -> int:
        """获取当前配置的版本号"""
        return self._config_version

<<<<<<< HEAD
    async def _watch_for_changes(self):
        """启动后台线程监控文件变化"""
        self.logger.info(f"正在监控配置文件: {self.config_path}")

        while True:
            await anyio.sleep(5)
            try:
                if await self.config_path.exists():
                    mtime = (await self.config_path.stat()).st_mtime
                    if mtime > self._last_mtime:
                        async with self._lock:
                            self._config = await self._read_only_load()
                            self._last_mtime = mtime
                            self._config_version += 1
                        self.logger.info(f"配置文件已重新加载: {self.config_path}")
=======
    def set_reconfig_callback(self, callback: Callable[[], Coroutine[Any, Any, None]]):
        """注册一个在配置重载后调用的异步回调函数"""
        self._reconfig_callback = callback

    async def _watch_for_changes(self):
        """启动后台线程监控文件变化"""
        self.logger.info(f"正在监控配置文件: {self.config_path}")

        while True:
            await anyio.sleep(5)
            try:
                if await self.config_path.exists():
                    mtime = (await self.config_path.stat()).st_mtime
                    if mtime > self._last_mtime:
                        async with self._lock:
                            self._config = await self._read_only_load()
                            self._last_mtime = mtime
                            self._config_version += 1

                        if self._reconfig_callback:
                            await self._reconfig_callback()

                        self.logger.info(f"配置文件已重新加载: {self.config_path}")

>>>>>>> 8111f61c
            except Exception:
                self.logger.exception("配置文件监控任务出错")<|MERGE_RESOLUTION|>--- conflicted
+++ resolved
@@ -1,19 +1,12 @@
 import functools
 import os
-<<<<<<< HEAD
-=======
 from collections.abc import Callable, Coroutine
->>>>>>> 8111f61c
 from pathlib import Path as SyncPath
 from typing import Any
 
 import anyio
 import yaml
-<<<<<<< HEAD
 from pydantic import HttpUrl, ValidationError
-=======
-from pydantic import ValidationError
->>>>>>> 8111f61c
 
 from .logger import DummyLogger, LoggerProtocol
 from .models import (
@@ -22,18 +15,13 @@
     Downloader,
     FeedConfig,
     QBittorrentConfig,
-<<<<<<< HEAD
-    WebConfig,
-=======
     TransmissionConfig,
     WebConfig,
     WebhookConfig,
->>>>>>> 8111f61c
 )
 
 CONFIG_FILE = "config.yaml"
 DATABASE_FILE_NAME = "downloads.db"
-<<<<<<< HEAD
 
 
 def http_url_representer(dumper: yaml.SafeDumper, data: HttpUrl):
@@ -42,8 +30,6 @@
 
 
 yaml.SafeDumper.add_representer(HttpUrl, http_url_representer)
-=======
->>>>>>> 8111f61c
 
 
 def _deep_merge(default: dict[str, Any], user: dict[str, Any]) -> dict[str, Any]:
@@ -67,17 +53,13 @@
         self._web_mode_enabled = False
         self.logger: LoggerProtocol = DummyLogger()
 
-<<<<<<< HEAD
-=======
         self._reconfig_callback: Callable[[], Coroutine[Any, Any, None]] | None = None
 
->>>>>>> 8111f61c
     @classmethod
     async def create(cls) -> "ConfigManager":
         config_path = await cls._find_config_path()
         initial_config = await cls._load_or_create(config_path)
         instance = cls(config_path, initial_config)
-<<<<<<< HEAD
 
         try:
             stat_result = await instance.config_path.stat()
@@ -85,15 +67,6 @@
         except FileNotFoundError:
             pass
 
-=======
-
-        try:
-            stat_result = await instance.config_path.stat()
-            instance._last_mtime = stat_result.st_mtime
-        except FileNotFoundError:
-            pass
-
->>>>>>> 8111f61c
         return instance
 
     @staticmethod
@@ -120,41 +93,24 @@
             async with await config_path.open("r", encoding="utf-8") as f:
                 content = await f.read()
                 user_data = (
-<<<<<<< HEAD
-                    await anyio.to_thread.run_sync(yaml.safe_load, content) or {}
+                    await anyio.to_thread.run_sync(yaml.safe_load, content) or {}  # type: ignore
                 )
 
         default_dump = Config.parse_obj({}).dict()
         merged_config = _deep_merge(default_dump, user_data)
         config_obj = Config.parse_obj(merged_config)
-=======
-                    await anyio.to_thread.run_sync(yaml.safe_load, content) or {}  # type: ignore
-                )
-
-        default_dump = Config.model_validate({}).model_dump(mode="json")
-        merged_config = _deep_merge(default_dump, user_data)
-        config_obj = Config.model_validate(merged_config)
->>>>>>> 8111f61c
 
         # 仅当文件不存在或内容不完整时才回写
         if not await config_path.exists() or user_data != merged_config:
             await config_path.parent.mkdir(parents=True, exist_ok=True)
-<<<<<<< HEAD
-            dumped_yaml = await anyio.to_thread.run_sync(
-=======
             dumped_yaml = await anyio.to_thread.run_sync(  # type: ignore
->>>>>>> 8111f61c
                 functools.partial(
                     yaml.safe_dump,
                     allow_unicode=True,
                     sort_keys=False,
                     default_flow_style=False,
                 ),
-<<<<<<< HEAD
                 config_obj.dict(),
-=======
-                config_obj.model_dump(mode="json"),
->>>>>>> 8111f61c
             )
             async with await config_path.open("w", encoding="utf-8") as f:
                 await f.write(dumped_yaml)
@@ -168,21 +124,12 @@
             async with await self.config_path.open("r", encoding="utf-8") as f:
                 content = await f.read()
                 user_data = (
-<<<<<<< HEAD
-                    await anyio.to_thread.run_sync(yaml.safe_load, content) or {}
+                    await anyio.to_thread.run_sync(yaml.safe_load, content) or {}  # type: ignore
                 )
 
         default_dump = Config.parse_obj({}).dict()
         merged_config = _deep_merge(default_dump, user_data)
         return Config.parse_obj(merged_config)
-=======
-                    await anyio.to_thread.run_sync(yaml.safe_load, content) or {}  # type: ignore
-                )
-
-        default_dump = Config.model_validate({}).model_dump(mode="json")
-        merged_config = _deep_merge(default_dump, user_data)
-        return Config.model_validate(merged_config)
->>>>>>> 8111f61c
 
     def set_logger(self, logger: LoggerProtocol) -> None:
         self.logger = logger
@@ -192,7 +139,6 @@
 
     async def update(self, new_data: dict[str, Any]) -> None:
         """更新配置并写回文件"""
-<<<<<<< HEAD
         self.logger.debug(f"尝试更新配置: {new_data}")
 
         async with self._lock:
@@ -200,24 +146,12 @@
             merged_for_validation = _deep_merge(backup_config_dump, new_data)
             try:
                 self._config = Config.parse_obj(merged_for_validation)
-                dumped_yaml = await anyio.to_thread.run_sync(
-=======
-
-        self.logger.debug(f"尝试更新配置: {new_data}")
-
-        async with self._lock:
-            backup_config_dump = self._config.model_dump(mode="json")
-            merged_for_validation = _deep_merge(backup_config_dump, new_data)
-            try:
-                self._config = Config.model_validate(merged_for_validation)
                 dumped_yaml = await anyio.to_thread.run_sync(  # type: ignore
->>>>>>> 8111f61c
                     functools.partial(
                         yaml.safe_dump,
                         allow_unicode=True,
                         sort_keys=False,
                     ),
-<<<<<<< HEAD
                     self._config.dict(),
                 )
                 async with await self.config_path.open("w", encoding="utf-8") as f:
@@ -228,20 +162,7 @@
                 self._config = Config.parse_obj(backup_config_dump)
                 raise e
 
-    def initialize(self, tg: anyio.abc.TaskGroup, cli_force_web: bool = False):
-=======
-                    self._config.model_dump(mode="json"),
-                )
-                async with await self.config_path.open("w", encoding="utf-8") as f:
-                    await f.write(dumped_yaml)
-
-            except (ValidationError, OSError) as e:
-                self.logger.error(f"配置更新失败，正在回滚... 错误: {e}")
-                self._config = Config.model_validate(backup_config_dump)
-                raise e
-
     def initialize(self, tg: anyio.abc.TaskGroup, cli_force_web: bool = False):  # type: ignore
->>>>>>> 8111f61c
         """根据命令行参数或配置文件启用配置热重载"""
         self._web_mode_enabled = cli_force_web or self._config.web.enabled
         if self._web_mode_enabled:
@@ -305,7 +226,10 @@
         """获取当前配置的版本号"""
         return self._config_version
 
-<<<<<<< HEAD
+    def set_reconfig_callback(self, callback: Callable[[], Coroutine[Any, Any, None]]):
+        """注册一个在配置重载后调用的异步回调函数"""
+        self._reconfig_callback = callback
+
     async def _watch_for_changes(self):
         """启动后台线程监控文件变化"""
         self.logger.info(f"正在监控配置文件: {self.config_path}")
@@ -320,32 +244,11 @@
                             self._config = await self._read_only_load()
                             self._last_mtime = mtime
                             self._config_version += 1
-                        self.logger.info(f"配置文件已重新加载: {self.config_path}")
-=======
-    def set_reconfig_callback(self, callback: Callable[[], Coroutine[Any, Any, None]]):
-        """注册一个在配置重载后调用的异步回调函数"""
-        self._reconfig_callback = callback
-
-    async def _watch_for_changes(self):
-        """启动后台线程监控文件变化"""
-        self.logger.info(f"正在监控配置文件: {self.config_path}")
-
-        while True:
-            await anyio.sleep(5)
-            try:
-                if await self.config_path.exists():
-                    mtime = (await self.config_path.stat()).st_mtime
-                    if mtime > self._last_mtime:
-                        async with self._lock:
-                            self._config = await self._read_only_load()
-                            self._last_mtime = mtime
-                            self._config_version += 1
 
                         if self._reconfig_callback:
                             await self._reconfig_callback()
 
                         self.logger.info(f"配置文件已重新加载: {self.config_path}")
 
->>>>>>> 8111f61c
             except Exception:
                 self.logger.exception("配置文件监控任务出错")