{% extends "base.html" %}

{% block title %}下载记录{% endblock %}
{% block nav_home %}bg-zinc-100 font-semibold text-zinc-900{% endblock %}
{% block header %}下载记录{% endblock %}

{% block content %}
<div id="loading-overlay" class="hidden fixed inset-0 bg-white/70 z-50 flex items-center justify-center">
    <svg class="animate-spin h-8 w-8 text-amber-500" xmlns="http://www.w3.org/2000/svg" fill="none" viewBox="0 0 24 24">
        <circle class="opacity-25" cx="12" cy="12" r="10" stroke="currentColor" stroke-width="4"></circle>
        <path class="opacity-75" fill="currentColor" d="M4 12a8 8 0 018-8V0C5.373 0 0 5.373 0 12h4zm2 5.291A7.962 7.962 0 014 12H0c0 3.042 1.135 5.824 3 7.938l3-2.647z"></path>
    </svg>
</div>

<form method="get" class="mb-6 p-4 bg-white border border-zinc-200 rounded-lg shadow-sm">
    <div class="grid grid-cols-1 md:grid-cols-2 lg:grid-cols-4 gap-4">
        <input type="text" name="title" placeholder="标题关键词" value="{{ query.title or '' }}"
               class="px-3 py-2 border border-zinc-200 rounded-md focus:ring-amber-500 focus:border-amber-500">
        <input type="text" name="feed_name" placeholder="RSS源" value="{{ query.feed_name or '' }}"
               class="px-3 py-2 border border-zinc-200 rounded-md focus:ring-amber-500 focus:border-amber-500">
        <select name="downloader" class="px-3 py-2 border border-zinc-200 rounded-md focus:ring-amber-500 focus:border-amber-500">
            <option value="">全部下载器</option>
            <option value="aria2" {% if query.downloader == 'aria2' %}selected{% endif %}>Aria2</option>
            <option value="qbittorrent" {% if query.downloader == 'qbittorrent' %}selected{% endif %}>qBittorrent</option>
            <option value="transmission" {% if query.downloader == 'transmission' %}selected{% endif %}>Transmission</option>
        </select>
        <div class="flex space-x-2">
            <select name="status" class="w-1/2 px-3 py-2 border border-zinc-200 rounded-md focus:ring-amber-500 focus:border-amber-500">
                <option value="">全部状态</option>
                <option value="1" {% if query.status|string == '1' %}selected{% endif %}>成功</option>
                <option value="0" {% if query.status|string == '0' %}selected{% endif %}>失败</option>
            </select>
            <select name="mode" class="w-1/2 px-3 py-2 border border-zinc-200 rounded-md focus:ring-amber-500 focus:border-amber-500">
                <option value="">全部模式</option>
                <option value="0" {% if query.mode|string == '0' %}selected{% endif %}>自动</option>
                <option value="1" {% if query.mode|string == '1' %}selected{% endif %}>手动</option>
            </select>
        </div>

        <div class="flex items-center space-x-2">
            <label for="published_start_time" class="text-sm text-gray-600 whitespace-nowrap">发布于</label>
            <input type="date" name="published_start_time" id="published_start_time" value="{{ query.published_start_time.strftime('%Y-%m-%d') if query.published_start_time else '' }}" class="px-3 py-2 border border-zinc-200 rounded-md w-full">
        </div>
        <div class="flex items-center space-x-2">
            <label for="published_end_time" class="text-sm text-gray-600 whitespace-nowrap">至</label>
            <input type="date" name="published_end_time" id="published_end_time" value="{{ query.published_end_time.strftime('%Y-%m-%d') if query.published_end_time else '' }}" class="px-3 py-2 border border-zinc-200 rounded-md w-full">
        </div>
        <div class="flex items-center space-x-2">
            <label for="download_start_time" class="text-sm text-gray-600 whitespace-nowrap">下载于</label>
            <input type="date" name="download_start_time" id="download_start_time" value="{{ query.download_start_time.strftime('%Y-%m-%d') if query.download_start_time else '' }}" class="px-3 py-2 border border-zinc-200 rounded-md w-full">
        </div>
        <div class="flex items-center space-x-2">
             <label for="download_end_time" class="text-sm text-gray-600 whitespace-nowrap">至</label>
            <input type="date" name="download_end_time" id="download_end_time" value="{{ query.download_end_time.strftime('%Y-%m-%d') if query.download_end_time else '' }}" class="px-3 py-2 border border-zinc-200 rounded-md w-full">
        </div>
    </div>
    <div class="mt-4 flex justify-end space-x-3">
        <a href="/" class="px-4 py-2 bg-zinc-200 text-zinc-800 rounded-md hover:bg-zinc-300">清空查询</a>
        <button type="submit" class="px-4 py-2 bg-amber-500 text-white rounded-md hover:bg-amber-600 flex items-center space-x-2">
            <svg xmlns="http://www.w3.org/2000/svg" class="h-4 w-4" fill="none" viewBox="0 0 24 24" stroke="currentColor" stroke-width="2"><path stroke-linecap="round" stroke-linejoin="round" d="M21 21l-6-6m2-5a7 7 0 11-14 0 7 7 0 0114 0z" /></svg>
            <span>查询</span>
        </button>
    </div>
</form>

<div class="overflow-x-auto bg-white border border-zinc-200 rounded-lg shadow-sm">
    <table class="min-w-full text-sm">
        <thead class="bg-zinc-50">
            <tr class="text-left text-zinc-600">
                <th class="px-3 py-2 border-b border-zinc-200 w-12 text-center">#</th>
                <th class="px-3 py-2 border-b border-zinc-200 min-w-[22rem]">标题</th>
                <th class="px-3 py-2 border-b border-zinc-200 w-24">RSS源</th>
                <th class="px-3 py-2 border-b border-zinc-200 min-w-[10rem]">发布时间</th>
                <th class="px-3 py-2 border-b border-zinc-200 w-24 text-center">下载器</th>
                <th class="px-3 py-2 border-b border-zinc-200 w-20 text-center">模式</th>
                <th class="px-3 py-2 border-b border-zinc-200 w-20 text-center">状态</th>
                <th class="px-3 py-2 border-b border-zinc-200 min-w-[10rem]">下载时间</th>
                <th class="px-3 py-2 border-b border-zinc-200 text-center min-w-[15rem]">操作</th>
            </tr>
        </thead>
        <tbody class="divide-y divide-zinc-200">
            {% for dl in downloads %}
            <tr class="hover:bg-zinc-50">
                <td class="px-3 py-2 text-center text-gray-500 align-middle">{{ loop.index + offset }}</td>
                <td class="px-3 py-2 align-middle">
                    <a href="{{ dl.url }}" class="text-blue-600 hover:underline" target="_blank" title="{{ dl.title }}">{{ dl.title | truncate(120) }}</a>
                </td>
                <td class="px-3 py-2 align-middle">
                    <a href="{{ dl.feed_url }}" class="text-blue-600 hover:underline" target="_blank">{{ dl.feed_name or '未知' }}</a>
                </td>
                <td class="px-3 py-2 whitespace-nowrap align-middle">{{ dl.published_time | strftime }}</td>
                <td class="px-3 py-2 text-center align-middle whitespace-nowrap">{{ dl.downloader }}</td>
                <td class="px-3 py-2 text-center align-middle">
                    {% if dl.mode == 0 %}
                        <span class="inline-flex items-center px-2 py-0.5 text-xs font-semibold text-purple-800 bg-purple-100 rounded-full">自动</span>
                    {% else %}
                        <span class="inline-flex items-center px-2 py-0.5 text-xs font-semibold text-indigo-800 bg-indigo-100 rounded-full">手动</span>
                    {% endif %}
                </td>
                <td class="px-3 py-2 text-center align-middle">
                    {% if dl.status == 1 %}
                        <span class="inline-flex items-center px-2 py-0.5 text-xs font-semibold text-green-800 bg-green-100 rounded-full">成功</span>
                    {% else %}
                        <span class="inline-flex items-center px-2 py-0.5 text-xs font-semibold text-red-800 bg-red-100 rounded-full">失败</span>
                    {% endif %}
                </td>
                <td class="px-3 py-2 whitespace-nowrap align-middle">{{ dl.download_time | strftime }}</td>
                <td class="px-3 py-2 text-center align-middle whitespace-nowrap space-x-1">
                    <a href="{{ dl.download_url }}" target="_blank" title="下载种子/磁力链接"
                       class="inline-flex items-center justify-center h-7 w-7 text-xs font-medium rounded text-gray-700 bg-white border border-zinc-200 hover:bg-zinc-50">
                       <svg xmlns="http://www.w3.org/2000/svg" class="h-4 w-4" fill="none" viewBox="0 0 24 24" stroke="currentColor" stroke-width="2"><path stroke-linecap="round" stroke-linejoin="round" d="M4 16v1a3 3 0 003 3h10a3 3 0 003-3v-1m-4-4l-4 4m0 0l-4-4m4 4V4" /></svg>
                    </a>
                    <button onclick="sendToDownloader('aria2', '{{ dl.title | replace("'", "\\'") }}', {{ dl.id }})"
                            title="发送到 Aria2"
                            class="inline-flex items-center px-2.5 py-1.5 text-xs font-medium rounded text-orange-700 bg-orange-100 hover:bg-orange-200">
                            <svg class="h-4 w-4 mr-1" viewBox="0 0 1024 1024" version="1.1" xmlns="http://www.w3.org/2000/svg" fill="currentColor"><path d="M578.659 407.034l-61.184 120.32-61.184-120.32H344.64l138.24 256.634v0.25l20.48 44.032h97.28l132.858-256.634h-111.61Z m-229.472 72.192h61.184l102.4 227.066 102.4-227.066h61.184l-128.762 235.52v0.25l-20.48 36.864h-30.72l-128.762-235.52Z"></path></svg>
                            <span>A2</span>
                    </button>
                    <button onclick="sendToDownloader('qbittorrent', '{{ dl.title | replace("'", "\\'") }}', {{ dl.id }})"
                            title="发送到 qBittorrent"
                            class="inline-flex items-center px-2.5 py-1.5 text-xs font-medium rounded text-blue-700 bg-blue-100 hover:bg-blue-200">
                            <svg class="h-4 w-4 mr-1" viewBox="0 0 24 24" xmlns="http://www.w3.org/2000/svg" fill="#2598d2"><path d="M12,0C5.373,0,0,5.373,0,12s5.373,12,12,12s12-5.373,12-12S18.627,0,12,0z M8.945,16.945V12.835H6.835V6.946h9.999v5.889h-3.834v4.11H8.945z"></path></svg>
                            <span>QB</span>
                    </button>
                    <button onclick="sendToDownloader('transmission', '{{ dl.title | replace("'", "\\'") }}', {{ dl.id }})"
                            title="发送到 Transmission"
                            class="inline-flex items-center px-2.5 py-1.5 text-xs font-medium rounded text-purple-700 bg-purple-100 hover:bg-purple-200">
                            <svg class="h-4 w-4 mr-1" viewBox="0 0 24 24" fill="currentColor" xmlns="http://www.w3.org/2000/svg"><path d="M19.437 12c0 .91-.194 1.78-.543 2.57l3.75 2.16c.33.19.44.64.24 1.01l-2.29 3.96c-.19.33-.64.44-1.01.24l-3.57-2.06c-1.2.91-2.61 1.45-4.12 1.45-1.5 0-2.92-.54-4.12-1.45l-3.57 2.06c-.33.19-.82.08-1.01-.24l-2.29-3.96c-.19-.33-.08-.82.24-1.01l3.75-2.16a7.99 7.99 0 0 1-.54-2.57c0-.91.19-1.78.54-2.57L1.137 7.27c-.33-.19-.44-.64-.24-1.01l2.29-3.96c.19-.33.64.44 1.01-.24l3.57 2.06c1.2-.91 2.61-1.45 4.12-1.45 1.5 0 2.92.54 4.12 1.45l3.57-2.06c.33-.19.82-.08 1.01.24l2.29 3.96c.19.33.08.82-.24 1.01l-3.75 2.16c.35.79.54 1.66.54 2.57zM12 8a4 4 0 1 0 0 8 4 4 0 0 0 0-8z"/></svg>
                            <span>TR</span>
                    </button>
                </td>
            </tr>
            {% else %}
            <tr>
                <td colspan="9" class="text-center py-8 text-gray-500">
                    没有找到匹配的下载记录。
                </td>
            </tr>
            {% endfor %}
        </tbody>
    </table>
</div>

<div class="mt-4 flex items-center justify-between text-sm">
    <div>
        {% if total > 0 %}
            共 {{ total }} 条记录，当前在第 {{ page }} / {{ total_pages }} 页。
        {% else %}
            无记录
        {% endif %}
    </div>
    <div class="space-x-2">
        {% if page > 1 %}
            <a href="{{ request.url.remove_query_params('page').include_query_params(page=page - 1) }}"
               class="px-3 py-1 bg-white border border-zinc-200 rounded hover:bg-zinc-50">上一页</a>
        {% endif %}

        {% if page < total_pages %}
            <a href="{{ request.url.remove_query_params('page').include_query_params(page=page + 1) }}"
               class="px-3 py-1 bg-white border border-zinc-200 rounded hover:bg-zinc-50">下一页</a>
        {% endif %}
    </div>
</div>

<div id="toast" class="hidden fixed top-15 left-1/2 -translate-x-1/2 text-white px-5 py-3 rounded-md shadow-lg text-sm font-medium">
    <span id="toast-message"></span>
</div>
{% endblock %}

{% block scripts %}
<script>
document.addEventListener("DOMContentLoaded", () => {
    const loadingOverlay = document.getElementById("loading-overlay");

    // ===== Loading & Toast 工具函数 =====
    function showLoading() { loadingOverlay.classList.remove("hidden"); }
    function hideLoading() { loadingOverlay.classList.add("hidden"); }
    function showToast(text, type) {
        const msgBox = document.getElementById("toast");
        if (!msgBox) return;
        document.getElementById("toast-message").textContent = text;
        msgBox.classList.remove("bg-green-500", "bg-red-500", "bg-yellow-500", "bg-zinc-700");
        const typeClasses = {
            success: "bg-green-500",
            error: "bg-red-500",
            warning: "bg-yellow-500"
        };
        msgBox.classList.add(typeClasses[type] || "bg-zinc-700");
        msgBox.classList.remove("hidden");
        setTimeout(() => msgBox.classList.add("hidden"), 3000);
    }
<<<<<<< HEAD

    // ===== “发送到下载器”按钮的 API 调用函数 =====
    // 将函数挂载到 window 对象上，以便 onclick 可以调用
    window.sendToDownloader = function(type, title, recordId) {
        if (!confirm(`确定要将任务发送到 ${type} 吗？\n\n${title}`)) {
            return;
        }

=======

    // ===== “发送到下载器”按钮的 API 调用函数 =====
    window.sendToDownloader = function(type, title, recordId) {
        if (!confirm(`确定要将任务发送到 ${type} 吗？\n\n${title}`)) {
            return;
        }

>>>>>>> 8111f61c
        showLoading();

        fetch('/redownload', {
            method: 'POST',
            headers: { 'Content-Type': 'application/json' },
            body: JSON.stringify({
                id: recordId,
                downloader: type
            })
        })
        .then(res => res.json().then(data => ({ ok: res.ok, body: data })))
        .then(({ ok, body }) => {
            hideLoading();
            if (ok) {
                showToast(body.message || '操作成功！', 'success');
                setTimeout(() => window.location.reload(), 1500);
            } else {
                throw new Error(body.detail || '未知服务器错误');
            }
        })
        .catch(err => {
            hideLoading();
            showToast(`${err.message}`, 'error');
            setTimeout(() => window.location.reload(), 1500);
        });
    }

    // ===== 清理表单空值并提交 =====
    const form = document.querySelector('form');
    if (form) {
        form.addEventListener('submit', function(event) {
            event.preventDefault();
            const formData = new FormData(form);
            const params = new URLSearchParams();
            for (const [key, value] of formData.entries()) {
                if (value) {
                    params.append(key, value);
                }
            }
<<<<<<< HEAD
            // 使用 window.location.assign 来跳转，效果与直接修改 search 一样
=======
>>>>>>> 8111f61c
            window.location.assign(window.location.pathname + '?' + params.toString());
        });
    }
});
</script>
{% endblock %}<|MERGE_RESOLUTION|>--- conflicted
+++ resolved
@@ -5,6 +5,13 @@
 {% block header %}下载记录{% endblock %}
 
 {% block content %}
+<div id="loading-overlay" class="hidden fixed inset-0 bg-white/70 z-50 flex items-center justify-center">
+    <svg class="animate-spin h-8 w-8 text-amber-500" xmlns="http://www.w3.org/2000/svg" fill="none" viewBox="0 0 24 24">
+        <circle class="opacity-25" cx="12" cy="12" r="10" stroke="currentColor" stroke-width="4"></circle>
+        <path class="opacity-75" fill="currentColor" d="M4 12a8 8 0 018-8V0C5.373 0 0 5.373 0 12h4zm2 5.291A7.962 7.962 0 014 12H0c0 3.042 1.135 5.824 3 7.938l3-2.647z"></path>
+    </svg>
+</div>
+
 <div id="loading-overlay" class="hidden fixed inset-0 bg-white/70 z-50 flex items-center justify-center">
     <svg class="animate-spin h-8 w-8 text-amber-500" xmlns="http://www.w3.org/2000/svg" fill="none" viewBox="0 0 24 24">
         <circle class="opacity-25" cx="12" cy="12" r="10" stroke="currentColor" stroke-width="4"></circle>
@@ -189,7 +196,6 @@
         msgBox.classList.remove("hidden");
         setTimeout(() => msgBox.classList.add("hidden"), 3000);
     }
-<<<<<<< HEAD
 
     // ===== “发送到下载器”按钮的 API 调用函数 =====
     // 将函数挂载到 window 对象上，以便 onclick 可以调用
@@ -198,15 +204,6 @@
             return;
         }
 
-=======
-
-    // ===== “发送到下载器”按钮的 API 调用函数 =====
-    window.sendToDownloader = function(type, title, recordId) {
-        if (!confirm(`确定要将任务发送到 ${type} 吗？\n\n${title}`)) {
-            return;
-        }
-
->>>>>>> 8111f61c
         showLoading();
 
         fetch('/redownload', {
@@ -246,10 +243,7 @@
                     params.append(key, value);
                 }
             }
-<<<<<<< HEAD
             // 使用 window.location.assign 来跳转，效果与直接修改 search 一样
-=======
->>>>>>> 8111f61c
             window.location.assign(window.location.pathname + '?' + params.toString());
         });
     }
