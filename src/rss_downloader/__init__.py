--- conflicted
+++ resolved
@@ -24,7 +24,6 @@
         if args.reset_db:
             await services.db.reset()
             services.logger.warning("数据库已重置")
-<<<<<<< HEAD
 
         # 检查是否需要启动Web界面
         if args.web or services.config.web.enabled:
@@ -36,24 +35,11 @@
                 services.logger.error("Web UI 依赖未安装！请安装 'rss-downloader[web]'")
                 return
 
-=======
-
-        # 检查是否需要启动Web界面
-        if args.web or services.config.web.enabled:
-            import uvicorn
-
-            from .app import create_app
-
->>>>>>> 8111f61c
             async def run_downloader_periodically():
                 """后台定时执行下载任务"""
                 while True:
                     try:
-<<<<<<< HEAD
-                        await services.downloader.run()
-=======
                         await services.rss_downloader.run()
->>>>>>> 8111f61c
                     except Exception:
                         services.logger.exception("下载器后台任务运行时发生错误")
                     interval = services.config.web.interval_hours
@@ -78,11 +64,7 @@
                 tg.start_soon(server.serve)
 
         else:
-<<<<<<< HEAD
-            await services.downloader.run()
-=======
             await services.rss_downloader.run()
->>>>>>> 8111f61c
 
     except (KeyboardInterrupt, anyio.get_cancelled_exc_class()):
         services.logger.info("程序被用户中断")
