--- conflicted
+++ resolved
@@ -10,10 +10,13 @@
 class BaseClient(abc.ABC):
     """下载器客户端的抽象基类"""
 
-<<<<<<< HEAD
-    def __init__(self, logger: LoggerProtocol, http_client: httpx.AsyncClient):
+    def __init__(self, logger: LoggerProtocol):
         self.logger = logger
-        self.session = http_client
+        self.session = httpx.AsyncClient()
+
+    async def aclose(self):
+        """关闭 http 客户端会话"""
+        await self.session.aclose()
 
     @abc.abstractmethod
     async def add_link(self, link: str) -> Any:
@@ -25,66 +28,21 @@
         """获取版本号以测试连接的抽象方法"""
         raise NotImplementedError
 
-=======
-    def __init__(self, logger: LoggerProtocol):
-        self.logger = logger
-        self.session = httpx.AsyncClient()
-
-    async def aclose(self):
-        """关闭 http 客户端会话"""
-        await self.session.aclose()
-
-    @abc.abstractmethod
-    async def add_link(self, link: str) -> Any:
-        """添加下载链接的抽象方法"""
-        raise NotImplementedError
-
-    @abc.abstractmethod
-    async def get_version(self) -> Any:
-        """获取版本号以测试连接的抽象方法"""
-        raise NotImplementedError
-
->>>>>>> 8111f61c
 
 class Aria2Client(BaseClient):
     def __init__(
         self,
         logger: LoggerProtocol,
-<<<<<<< HEAD
-        http_client: httpx.AsyncClient,
-=======
->>>>>>> 8111f61c
         rpc_url: str,
         secret: str | None = None,
         dir: str | None = None,
     ):
-<<<<<<< HEAD
-        super().__init__(logger, http_client)
-=======
         super().__init__(logger)
->>>>>>> 8111f61c
         self.rpc_url = rpc_url
         self.secret = secret
         self.dir = dir
         if not self.rpc_url:
             self.logger.warning("Aria2 未配置 RPC 地址，无法添加下载任务")
-
-    @classmethod
-    async def create(
-        cls,
-        logger: LoggerProtocol,
-        http_client: httpx.AsyncClient,
-        rpc_url: str,
-        secret: str | None = None,
-        dir: str | None = None,
-    ) -> "Aria2Client":
-        instance = cls(logger, http_client, rpc_url, secret, dir)
-        if instance.rpc_url:
-            try:
-                await instance.get_version()
-            except Exception as e:
-                raise ConnectionError("无法连接到 Aria2，请检查配置或服务状态") from e
-        return instance
 
     def _prepare_request(
         self, method: str, params: list[Any] | None = None
@@ -101,8 +59,6 @@
             "params": params,
         }
 
-<<<<<<< HEAD
-=======
     @classmethod
     async def create(
         cls,
@@ -120,7 +76,6 @@
                 raise ConnectionError("无法连接到 Aria2，请检查配置或服务状态") from e
         return instance
 
->>>>>>> 8111f61c
     async def add_link(self, link: str) -> dict[str, Any]:
         """添加下载任务"""
         options = {}
@@ -146,25 +101,15 @@
     def __init__(
         self,
         logger: LoggerProtocol,
-<<<<<<< HEAD
-        http_client: httpx.AsyncClient,
-=======
->>>>>>> 8111f61c
         host: str,
         username: str | None = None,
         password: str | None = None,
     ):
-<<<<<<< HEAD
-        super().__init__(logger, http_client)
-=======
         super().__init__(logger)
->>>>>>> 8111f61c
         self.base_url = host
         self.username = username
         self.password = password
 
-<<<<<<< HEAD
-=======
     async def _login(self, username: str, password: str):
         """登录到qBittorrent WebUI"""
         login_url = urljoin(self.base_url, "/api/v2/auth/login")
@@ -174,58 +119,29 @@
         if response.text.strip().lower() != "ok.":
             raise Exception(f"登录认证失败: {response.text}")
 
->>>>>>> 8111f61c
     @classmethod
     async def create(
         cls,
         logger: LoggerProtocol,
-<<<<<<< HEAD
-        http_client: httpx.AsyncClient,
-=======
->>>>>>> 8111f61c
         host: str,
         username: str | None = None,
         password: str | None = None,
     ) -> "QBittorrentClient":
-<<<<<<< HEAD
-        instance = cls(logger, http_client, host, username, password)
-        if username and password:
-            try:
-                await instance._login(username, password)
-                instance.logger.info("qBittorrent 登录成功")
-=======
         instance = cls(logger, host, username, password)
         if username and password:
             try:
                 await instance._login(username, password)
                 logger.success("qBittorrent 连接成功")
->>>>>>> 8111f61c
             except Exception as e:
                 raise ConnectionError(
                     "无法连接到 qBittorrent，请检查配置或服务状态"
                 ) from e
         else:
-<<<<<<< HEAD
-            instance.logger.warning(
-=======
             logger.warning(
->>>>>>> 8111f61c
                 "qBittorrent 未配置用户名和密码，将以游客模式连接 (可能无法添加下载任务)"
             )
         return instance
 
-<<<<<<< HEAD
-    async def _login(self, username: str, password: str):
-        """登录到qBittorrent WebUI"""
-        login_url = urljoin(self.base_url, "/api/v2/auth/login")
-        data = {"username": username, "password": password}
-        response = await self.session.post(login_url, data=data, timeout=10)
-        response.raise_for_status()
-        if response.text.strip().lower() != "ok.":
-            raise Exception(f"登录认证失败，响应: {response.text}")
-
-=======
->>>>>>> 8111f61c
     async def add_link(self, link: str) -> bool:
         """添加下载任务"""
         add_url = urljoin(self.base_url, "/api/v2/torrents/add")
@@ -235,20 +151,13 @@
         if response.text.strip().lower() == "ok.":
             return True
         else:
-<<<<<<< HEAD
-            raise Exception(f"qBittorrent 添加任务失败，响应: {response.text}")
-=======
             raise Exception(f"qBittorrent 添加任务失败: {response.text}")
->>>>>>> 8111f61c
 
     async def get_version(self) -> dict[str, str]:
         """获取 qBittorrent 版本信息以测试连接"""
         version_url = urljoin(self.base_url, "/api/v2/app/version")
         response = await self.session.get(version_url, timeout=5)
         response.raise_for_status()
-<<<<<<< HEAD
-        return {"version": response.text}
-=======
         return {"version": response.text}
 
 
@@ -349,5 +258,4 @@
         if response_data.get("result") == "success":
             version = response_data.get("arguments", {}).get("version", "Unknown")
             return {"version": version}
-        raise Exception(f"Transmission 版本获取失败: {response_data.get('result')}")
->>>>>>> 8111f61c
+        raise Exception(f"Transmission 版本获取失败: {response_data.get('result')}")